import socket
import struct
import numpy as np


class _BaseTrignoDaq(object):
    """
    Delsys Trigno wireless EMG system.

    Requires the Trigno Control Utility to be running.

    Parameters
    ----------
    host : str
        IP address the TCU server is running on.
    cmd_port : int
        Port of TCU command messages.
    data_port : int
        Port of TCU data access.
    rate : int
        Sampling rate of the data source.
<<<<<<< HEAD
    signals_per_channel : int
        Number of signals per channel.
=======
    total_channels : int
        Total number of channels supported by the device.
    timeout : float
        Number of seconds before socket returns a timeout exception
>>>>>>> 9f7a19f1

    Attributes
    ----------
    BYTES_PER_CHANNEL : int
        Number of bytes per sample per channel. EMG and accelerometer data
    CMD_TERM : str
        Command string termination.

    Notes
    -----
    Implementation details can be found in the Delsys SDK reference:
    http://www.delsys.com/integration/sdk/
    """

    BYTES_PER_CHANNEL = 4
    CMD_TERM = '\r\n\r\n'
<<<<<<< HEAD
    CONNECTION_TIMEOUT = 2
    TOTAL_NUM_CHANNELS = 16

    def __init__(self, host, cmd_port, data_port, signals_per_channel):
        self.host = host
        self.cmd_port = cmd_port
        self.data_port = data_port
        self._signals_per_channel = signals_per_channel
=======

    def __init__(self, host, cmd_port, data_port, total_channels, timeout):
        self.host = host
        self.cmd_port = cmd_port
        self.data_port = data_port
        self.total_channels = total_channels
        self.timeout = timeout
>>>>>>> 9f7a19f1

        self.total_signals = \
            self._signals_per_channel * self.TOTAL_NUM_CHANNELS
        self._min_recv_size = self.total_signals * self.BYTES_PER_CHANNEL

        self._initialize()

    def _initialize(self):

        # create command socket and consume the servers initial response
        self._comm_socket = socket.create_connection(
            (self.host, self.cmd_port), self.timeout)
        self._comm_socket.recv(1024)
         # Version 3.5.1 takes a while to send back the response
        self._comm_socket.settimeout(4)

        # create the data socket
        self._data_socket = socket.create_connection(
            (self.host, self.data_port), self.timeout)

    def start(self):
        """
        Tell the device to begin streaming data.

        You should call ``read()`` soon after this, though the device typically
        takes about two seconds to send back the first batch of data.
        """
        self._send_cmd('START')

    def read(self, num_samples):
        """
        Request a sample of data from the device.

        This is a blocking method, meaning it returns only once the requested
        number of samples are available.

        Parameters
        ----------
        num_samples : int
            Number of samples to read per channel.

        Returns
        -------
        data : ndarray, shape=(total_signals, num_samples)
            Data read from the device. Each channel is a row and each column
            is a point in time.
        """
        l_des = num_samples * self._min_recv_size
        l = 0
        packet = bytes()
        while l < l_des:
            try:
                packet += self._data_socket.recv(l_des - l)
            except socket.timeout:
                l = len(packet)
                packet += b'\x00' * (l_des - l)
                raise IOError("Device disconnected.")
            l = len(packet)

        data = np.asarray(
            struct.unpack('<' + 'f' * self.total_signals * num_samples, packet))
        data = np.transpose(data.reshape((-1, self.total_signals)))

        return data

    def stop(self):
        """Tell the device to stop streaming data."""
        self._send_cmd('STOP')

    def reset(self):
        """Restart the connection to the Trigno Control Utility server."""
        self._initialize()

    def __del__(self):
        try:
            self._comm_socket.close()
        except BaseException:
            pass

    def _send_cmd(self, command):
        self._comm_socket.send(self._cmd(command))
        resp = self._comm_socket.recv(128)
        self._validate(resp)

    @staticmethod
    def _cmd(command):
        return bytes("{}{}".format(command, _BaseTrignoDaq.CMD_TERM),
                     encoding='ascii')

    @staticmethod
    def _validate(response):
        s = str(response)
        if 'OK' not in s:
            print("warning: TrignoDaq command failed: {}".format(s))


class TrignoEMG(_BaseTrignoDaq):
    """
    Delsys Trigno wireless EMG system EMG data.

    Requires the Trigno Control Utility to be running.

    Parameters
    ----------
    channels : list or tuple
        Sensor channels to use. Each sensor has a single EMG
        channel.
    samples_per_read : int
        Number of samples per channel to read in each read operation.
    units : {'V', 'mV', 'normalized'}, optional
        Units in which to return data. If 'V', the data is returned in its
        un-scaled form (volts). If 'mV', the data is scaled to millivolt level.
        If 'normalized', the data is scaled by its maximum level so that its
        range is [-1, 1].
    host : str, optional
        IP address the TCU server is running on. By default, the device is
        assumed to be attached to the local machine.
    cmd_port : int, optional
        Port of TCU command messages.
    data_port : int, optional
        Port of TCU EMG data access. By default, 50041 is used, but it is
        configurable through the TCU graphical user interface.
    timeout : float, optional
        Number of seconds before socket returns a timeout exception.

    Attributes
    ----------
    rate : int
        Sampling rate in Hz.
    scaler : float
        Multiplicative scaling factor to convert the signals to the desired
        units.
    """

<<<<<<< HEAD
    def __init__(self, channels, samples_per_read, units='V',
                 host='localhost', cmd_port=50040, data_port=50041):
        super(TrignoEMG, self).__init__(
            host=host, cmd_port=cmd_port, data_port=data_port,
            signals_per_channel=1)
=======
    def __init__(self, channel_range, samples_per_read, units='V',
                 host='localhost', cmd_port=50040, data_port=50041, timeout=10):
        super(TrignoEMG, self).__init__(
            host=host, cmd_port=cmd_port, data_port=data_port,
            total_channels=16, timeout=timeout)
>>>>>>> 9f7a19f1

        self.set_channels(channels)
        self.samples_per_read = samples_per_read

        self.rate = 2000

        self.scaler = 1.
        if units == 'mV':
            self.scaler = 1000.
        elif units == 'normalized':
            # max range of EMG data is 11 mV
            self.scaler = 1 / 0.011

    def set_channels(self, channels):
        """
        Sets the channels to read from the device.

        Parameters
        ----------
        channels : list or tuple
            Sensor channels to use.
        """
        self.channels = set(channels)
        self.num_channels = len(channels)
        self._signals_read_idx = list(self.channels)

    def read(self):
        """
        Request a sample of data from the device.

        This is a blocking method, meaning it returns only once the requested
        number of samples are available.

        Returns
        -------
        data : ndarray, shape=(num_channels, num_samples)
            Data read from the device. Each channel is a row and each column
            is a point in time.
        """
        data = super(TrignoEMG, self).read(self.samples_per_read)
        data = data[self._signals_read_idx, :]
        return self.scaler * data


class TrignoACC(_BaseTrignoDaq):
    """
    Delsys Trigno wireless EMG system accelerometer data.

    Requires the Trigno Control Utility to be running.

    Parameters
    ----------
    channels : list or tuple
        Sensor channels to use. Each sensor has three accelerometer
        channels.
    samples_per_read : int
        Number of samples per channel to read in each read operation.
    host : str, optional
        IP address the TCU server is running on. By default, the device is
        assumed to be attached to the local machine.
    cmd_port : int, optional
        Port of TCU command messages.
    data_port : int, optional
        Port of TCU accelerometer data access. By default, 50042 is used, but
        it is configurable through the TCU graphical user interface.
<<<<<<< HEAD

    Attributes
    ----------
    rate : int
        Sampling rate in Hz.
    """

    def __init__(self, channels, samples_per_read, host='localhost',
                 cmd_port=50040, data_port=50042):
        super(TrignoACC, self).__init__(
            host=host, cmd_port=cmd_port, data_port=data_port,
            signals_per_channel=3)
=======
    timeout : float, optional
        Number of seconds before socket returns a timeout exception.
    """
    def __init__(self, channel_range, samples_per_read, host='localhost',
                 cmd_port=50040, data_port=50042, timeout=10):
        super(TrignoAccel, self).__init__(
            host=host, cmd_port=cmd_port, data_port=data_port,
            total_channels=48, timeout=timeout)
>>>>>>> 9f7a19f1

        self.set_channels(channels)
        self.samples_per_read = samples_per_read

        self.rate = 148.1

    def set_channels(self, channels):
        """
        Sets the channels to read from the device.

        Parameters
        ----------
        channels : list or tuple
            Sensor channels to use.
        """
        self.channels = set(channels)
        self.num_channels = len(channels)
        read_idx = np.zeros(0, dtype=int)
        for channel in self.channels:
            read_idx = np.append(read_idx, np.arange(
                channel * self._signals_per_channel,
                (channel + 1) * self._signals_per_channel))

        self._signals_read_idx = read_idx

    def read(self):
        """
        Request a sample of data from the device.

        This is a blocking method, meaning it returns only once the requested
        number of samples are available.

        Returns
        -------
        data : ndarray, shape=(num_channels, num_samples)
            Data read from the device. Each channel is a row and each column
            is a point in time.
        """
        data = super(TrignoACC, self).read(self.samples_per_read)
        data = data[self._signals_read_idx, :]
        return data<|MERGE_RESOLUTION|>--- conflicted
+++ resolved
@@ -19,15 +19,10 @@
         Port of TCU data access.
     rate : int
         Sampling rate of the data source.
-<<<<<<< HEAD
     signals_per_channel : int
         Number of signals per channel.
-=======
-    total_channels : int
-        Total number of channels supported by the device.
     timeout : float
-        Number of seconds before socket returns a timeout exception
->>>>>>> 9f7a19f1
+        Number of seconds before socket returns a timeout exception.
 
     Attributes
     ----------
@@ -44,24 +39,15 @@
 
     BYTES_PER_CHANNEL = 4
     CMD_TERM = '\r\n\r\n'
-<<<<<<< HEAD
     CONNECTION_TIMEOUT = 2
     TOTAL_NUM_CHANNELS = 16
 
-    def __init__(self, host, cmd_port, data_port, signals_per_channel):
+    def __init__(self, host, cmd_port, data_port, timeout, signals_per_channel):
         self.host = host
         self.cmd_port = cmd_port
         self.data_port = data_port
+        self.timeout = timeout
         self._signals_per_channel = signals_per_channel
-=======
-
-    def __init__(self, host, cmd_port, data_port, total_channels, timeout):
-        self.host = host
-        self.cmd_port = cmd_port
-        self.data_port = data_port
-        self.total_channels = total_channels
-        self.timeout = timeout
->>>>>>> 9f7a19f1
 
         self.total_signals = \
             self._signals_per_channel * self.TOTAL_NUM_CHANNELS
@@ -196,19 +182,11 @@
         units.
     """
 
-<<<<<<< HEAD
     def __init__(self, channels, samples_per_read, units='V',
-                 host='localhost', cmd_port=50040, data_port=50041):
+                 host='localhost', cmd_port=50040, data_port=50041, timeout=5):
         super(TrignoEMG, self).__init__(
             host=host, cmd_port=cmd_port, data_port=data_port,
-            signals_per_channel=1)
-=======
-    def __init__(self, channel_range, samples_per_read, units='V',
-                 host='localhost', cmd_port=50040, data_port=50041, timeout=10):
-        super(TrignoEMG, self).__init__(
-            host=host, cmd_port=cmd_port, data_port=data_port,
-            total_channels=16, timeout=timeout)
->>>>>>> 9f7a19f1
+            signals_per_channel=1, timeout=timeout)
 
         self.set_channels(channels)
         self.samples_per_read = samples_per_read
@@ -274,7 +252,6 @@
     data_port : int, optional
         Port of TCU accelerometer data access. By default, 50042 is used, but
         it is configurable through the TCU graphical user interface.
-<<<<<<< HEAD
 
     Attributes
     ----------
@@ -283,20 +260,10 @@
     """
 
     def __init__(self, channels, samples_per_read, host='localhost',
-                 cmd_port=50040, data_port=50042):
+                 cmd_port=50040, data_port=50042, timeout=5):
         super(TrignoACC, self).__init__(
             host=host, cmd_port=cmd_port, data_port=data_port,
-            signals_per_channel=3)
-=======
-    timeout : float, optional
-        Number of seconds before socket returns a timeout exception.
-    """
-    def __init__(self, channel_range, samples_per_read, host='localhost',
-                 cmd_port=50040, data_port=50042, timeout=10):
-        super(TrignoAccel, self).__init__(
-            host=host, cmd_port=cmd_port, data_port=data_port,
-            total_channels=48, timeout=timeout)
->>>>>>> 9f7a19f1
+            signals_per_channel=3, timeout=timeout)
 
         self.set_channels(channels)
         self.samples_per_read = samples_per_read
